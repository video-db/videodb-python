--- conflicted
+++ resolved
@@ -90,10 +90,7 @@
     transcode = "transcode"
     meeting = "meeting"
     record = "record"
-<<<<<<< HEAD
-=======
     editor = "editor"
->>>>>>> 0d3a5463
 
 
 class Status:
