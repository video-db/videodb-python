--- conflicted
+++ resolved
@@ -82,12 +82,9 @@
     translate = "translate"
     dub = "dub"
     transcode = "transcode"
-<<<<<<< HEAD
-    editor = "editor"
-=======
     meeting = "meeting"
     record = "record"
->>>>>>> 953d07b0
+    editor = "editor"
 
 
 class Status:
