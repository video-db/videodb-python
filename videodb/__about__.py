"""About information for videodb sdk"""

<<<<<<< HEAD


__version__ = "0.2.17"
=======
__version__ = "0.2.16"
>>>>>>> 953d07b0
__title__ = "videodb"
__author__ = "videodb"
__email__ = "contact@videodb.io"
__url__ = "https://github.com/video-db/videodb-python"
__license__ = "Apache License 2.0"<|MERGE_RESOLUTION|>--- conflicted
+++ resolved
@@ -1,12 +1,8 @@
 """About information for videodb sdk"""
 
-<<<<<<< HEAD
 
 
 __version__ = "0.2.17"
-=======
-__version__ = "0.2.16"
->>>>>>> 953d07b0
 __title__ = "videodb"
 __author__ = "videodb"
 __email__ = "contact@videodb.io"
