--- conflicted
+++ resolved
@@ -165,7 +165,6 @@
             path=f"{ApiPath.image}/{image_id}", params={"collection_id": self.id}
         )
 
-<<<<<<< HEAD
     def connect_rtstream(
         self, url: str, name: str, sample_rate: int = None
     ) -> RTStream:
@@ -194,7 +193,6 @@
             RTStream(self._connection, **rtstream)
             for rtstream in rtstreams_data.get("results")
         ]
-=======
     def generate_image(
         self,
         prompt: str,
@@ -361,7 +359,6 @@
         )
         if dub_data:
             return Video(self._connection, **dub_data)
->>>>>>> d185e9ab
 
     def search(
         self,
